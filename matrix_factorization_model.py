import numpy as np
import pandas as pd
import matplotlib.pyplot as plt
from sklearn.model_selection import train_test_split
from sklearn.metrics import mean_squared_error, mean_absolute_error
import time
from typing import Tuple, Dict, List
import warnings

warnings.filterwarnings('ignore')


class MatrixFactorization:
    """
    matrix factorization model for collaborative filtering using SGD
    """

    def __init__(self, n_factors: int = 50, learning_rate: float = 0.01,
                 reg_lambda: float = 0.01, n_epochs: int = 100,
                 init_std: float = 0.1, verbose: bool = True):
        """
        initialize matrix factorization model
        Args:
            n_factors is the number of latent factors
            learning_rate is the learning rate for SGD
            reg_lambda is the L2 regularization parameter
            n_epochs is the number of training epochs
            init_std is the standard deviation for parameter initialization
            verbose means whether to print training progress ot not
            """
        self.n_factors = n_factors
        self.learning_rate = learning_rate
        self.reg_lambda = reg_lambda
        self.n_epochs = n_epochs
        self.init_std = init_std
        self.verbose = verbose
        self.user_factors = None
        self.item_factors = None
        self.user_bias = None
        self.item_bias = None
        self.global_bias = None
        self.train_losses = []
        self.val_losses = []

    def _initialize_parameters(self, n_users: int, n_items: int, global_mean: float):
        """
        initialize model parameters
        """
        n_users = int(n_users)
        n_items = int(n_items)
        self.user_factors = np.random.normal(0, self.init_std, (n_users, self.n_factors))
        self.item_factors = np.random.normal(0, self.init_std, (n_items, self.n_factors))
        self.user_bias = np.zeros(n_users)
        self.item_bias = np.zeros(n_items)
        self.global_bias = global_mean

    def _predict_rating(self, user_id: int, item_id: int) -> float:
        """
        predict rating for a user item pair
        """
        user_idx = int(user_id)
        item_idx = int(item_id)
        prediction = (self.global_bias +
                      self.user_bias[user_idx] +
                      self.item_bias[item_idx] +
                      np.dot(self.user_factors[user_idx], self.item_factors[item_idx]))
        return prediction

    def _compute_loss(self, ratings_data: List[Tuple], include_reg: bool = True) -> float:
        """
        compute RMSE loss on given rating data
        """
        total_error = 0
        for user_id, item_id, rating in ratings_data:
            prediction = self._predict_rating(user_id, item_id)
            total_error += (rating - prediction) ** 2

        mse = total_error / len(ratings_data)

        if include_reg:
            reg_loss = (self.reg_lambda *
                        (np.sum(self.user_factors ** 2) +
                         np.sum(self.item_factors ** 2) +
                         np.sum(self.user_bias ** 2) +
                         np.sum(self.item_bias ** 2)))
            mse += reg_loss

        return np.sqrt(mse)

    def fit(self, train_data: List[Tuple], val_data: List[Tuple] = None):
        """
        train the matrix factorization model using SGD
        Args:
            train_data is a list of (user_id, item_id, rating) tuples
            val_data is the optional validation data for monitoring
        """
        user_ids = [int(x[0]) for x in train_data]
        item_ids = [int(x[1]) for x in train_data]
        ratings = [float(x[2]) for x in train_data]

        n_users = len(user_ids)
        n_items = len(item_ids)
        global_mean = float(np.mean(ratings))

        self._initialize_parameters(n_users, n_items, global_mean)

        if self.verbose:
            print(f"training the model:")
            print(f" num of users: {n_users},num of items: {n_items}")
            print(f"  ratings: {len(train_data)}, factors: {self.n_factors}")
            print(f"  learning rate: {self.learning_rate}, regularization: {self.reg_lambda}")

        for epoch in range(self.n_epochs):
            np.random.shuffle(train_data)

            for user_id, item_id, rating in train_data:
                user_idx = int(user_id)
                item_idx = int(item_id)

                prediction = self._predict_rating(user_idx, item_idx)
                error = rating - prediction

                user_factors_old = self.user_factors[user_idx].copy()
                item_factors_old = self.item_factors[item_idx].copy()

                self.user_factors[user_idx] += self.learning_rate * (
                        error * item_factors_old - self.reg_lambda * user_factors_old)
                self.item_factors[item_idx] += self.learning_rate * (
                        error * user_factors_old - self.reg_lambda * item_factors_old)

                self.user_bias[user_idx] += self.learning_rate * (
                        error - self.reg_lambda * self.user_bias[user_idx])
                self.item_bias[item_idx] += self.learning_rate * (
                        error - self.reg_lambda * self.item_bias[item_idx])

            if epoch % 10 == 0 or epoch == self.n_epochs - 1:
                train_loss = self._compute_loss(train_data, include_reg=False)
                self.train_losses.append(train_loss)

                if val_data:
                    val_loss = self._compute_loss(val_data, include_reg=False)
                    self.val_losses.append(val_loss)

                    if self.verbose:
                        print(f"epoch number {epoch:3d}: train RMSE={train_loss:.4f}, val RMSE={val_loss:.4f}")
                else:
                    if self.verbose:
                        print(f"epoch number {epoch:3d}: train RMSE={train_loss:.4f}")

    def predict(self, user_id: int, item_id: int) -> float:
        """
        predict rating for a single user item pair
        """
        if (user_id >= len(self.user_factors) or
                item_id >= len(self.item_factors) or
                user_id < 0 or item_id < 0):
            return self.global_bias

        return self._predict_rating(user_id, item_id)

    def predict_batch(self, test_data: List[Tuple]) -> np.ndarray:
        """
        predict ratings for a batch of user item pairs
        """
        predictions = []
        for user_id, item_id, _ in test_data:
            predictions.append(self.predict(user_id, item_id))
        return np.array(predictions)

    def get_user_recommendations(self, user_id: int, n_recommendations: int = 10,
                                 known_items: set = None) -> List[Tuple]:
        """
        get top N recommendations for a user
        Args:
            user_id is the user ID
            n_recommendations is the number of recommendations
            known_items is a set of items already rated by user

        Returns:
            list of (item_id, predicted_rating) tuples
        """
        if user_id >= len(self.user_factors):
            return []

        if known_items is None:
            known_items = set()

        predictions = []
        for item_id in range(len(self.item_factors)):
            if item_id not in known_items:
                pred_rating = self.predict(user_id, item_id)
                predictions.append((item_id, pred_rating))

        predictions.sort(key=lambda x: x[1], reverse=True)
        return predictions[:n_recommendations]


class RecommenderEvaluator:
    """
    evaluation utilities for recommender systems
    """

    @staticmethod
    def compute_rating_metrics(y_true: np.ndarray, y_pred: np.ndarray) -> Dict[str, float]:
        """
        compute rating prediction metrics
        """
        rmse = np.sqrt(mean_squared_error(y_true, y_pred))
        mae = mean_absolute_error(y_true, y_pred)

        return {
            'RMSE': rmse,
            'MAE': mae
        }

    @staticmethod
    def precision_at_k(recommended_items: List, relevant_items: set, k: int) -> float:
        """
        compute Precision@K
        """
        if k == 0:
            return 0.0

        top_k = recommended_items[:k]
        relevant_in_top_k = len([item for item in top_k if item in relevant_items])
        return relevant_in_top_k / k

    @staticmethod
    def recall_at_k(recommended_items: List, relevant_items: set, k: int) -> float:
        """
        Compute Recall@K
        """
        if len(relevant_items) == 0:
            return 0.0

        top_k = recommended_items[:k]
        relevant_in_top_k = len([item for item in top_k if item in relevant_items])
        return relevant_in_top_k / len(relevant_items)

    @staticmethod
    def ndcg_at_k(recommended_items: List, relevant_items: set, k: int) -> float:
        """
        compute NDCG@K (simplified binary relevance)
        """
        if k == 0 or len(relevant_items) == 0:
            return 0.0

        dcg = 0.0
        for i, item in enumerate(recommended_items[:k]):
            if item in relevant_items:
                dcg += 1.0 / np.log2(i + 2)  # +2 because log2(1) = 0

        idcg = 0.0
        for i in range(min(k, len(relevant_items))):
            idcg += 1.0 / np.log2(i + 2)

        return dcg / idcg if idcg > 0 else 0.0


def load_movielens_data(filepath: str = None, sample_frac: float = 1.0) -> pd.DataFrame:
    """
    load movielens dataset if there is no filepath create data
    Args:
        filepath is the path to the movielens ratings file
        sample_frac is the fraction of data to sample
    Returns:
        dataframe with  the next columns: user_id, item_id, rating, timestamp
    """
    if filepath is None:
        np.random.seed(42)

        n_users = 1000
        n_items = 500
        n_ratings = 50000

        user_ids = np.random.randint(0, n_users, n_ratings)
        item_ids = np.random.randint(0, n_items, n_ratings)

        user_bias = np.random.normal(0, 0.5, n_users)
        item_bias = np.random.normal(0, 0.3, n_items)

        ratings = []
        for u, i in zip(user_ids, item_ids):
            base_rating = 3.5 + user_bias[u] + item_bias[i]
            noise = np.random.normal(0, 0.3)
            rating = np.clip(base_rating + noise, 1, 5)
            ratings.append(rating)

        data = pd.DataFrame({
            'user_id': user_ids,
            'item_id': item_ids,
            'rating': ratings,
            'timestamp': np.random.randint(0, 1000000, n_ratings)
        })

        data = data.drop_duplicates(['user_id', 'item_id'])

    else:
        data = pd.read_csv(filepath)
        data = data.rename(columns={
            'userId': 'user_id',
            'movieId': 'item_id',
            'rating': 'rating',
            'timestamp': 'timestamp'
        })

    if sample_frac < 1.0:
        data = data.sample(frac=sample_frac, random_state=42)

    user_mapping = {old_id: new_id for new_id, old_id in enumerate(data['user_id'].unique())}
    item_mapping = {old_id: new_id for new_id, old_id in enumerate(data['item_id'].unique())}

    data['user_id'] = data['user_id'].map(user_mapping)
    data['item_id'] = data['item_id'].map(item_mapping)

    print(f"dataset loaded: {len(data)} ratings, {data['user_id'].nunique()} users, {data['item_id'].nunique()} items")
    print(f"rating range: {data['rating'].min():.1f} - {data['rating'].max():.1f}")
    print(f"sparsity: {(1 - len(data) / (data['user_id'].nunique() * data['item_id'].nunique())) * 100:.2f}%")

    return data


def prepare_train_test_data(data: pd.DataFrame, test_size: float = 0.2,
                            random_state: int = 42) -> Tuple[List[Tuple], List[Tuple]]:
    """
    prepare training and testing data
    Args:
        data is the dataframe with user_id, item_id and rating columns
        test_size is the fraction of data for testing
        random_state is a random seed
    Returns:
        tuple of (train_data, test_data) as lists of (user_id, item_id, rating) tuples
    """
    train_df, test_df = train_test_split(data, test_size=test_size, random_state=random_state)

    train_data = [(row['user_id'], row['item_id'], row['rating'])
                  for _, row in train_df.iterrows()]
    test_data = [(row['user_id'], row['item_id'], row['rating'])
                 for _, row in test_df.iterrows()]

    return train_data, test_data


def evaluate_ranking_metrics(model: MatrixFactorization, test_data: List[Tuple],
                             train_data: List[Tuple], k_values: List[int] = [5, 10, 20]) -> Dict:
    """
    evaluate ranking metrics (Precision@K, Recall@K, NDCG@K)
    Args:
        model is the trained matrix factorization model
        test_data is the test ratings
        train_data is the training ratings
        k_values is a list of K values to evaluate
    Returns:
        dictionary with ranking metrics
    """
    train_user_items = {}
    test_user_items = {}

    for user_id, item_id, rating in train_data:
        if user_id not in train_user_items:
            train_user_items[user_id] = set()
        train_user_items[user_id].add(item_id)

    for user_id, item_id, rating in test_data:
        if rating >= 4.0:
            if user_id not in test_user_items:
                test_user_items[user_id] = set()
            test_user_items[user_id].add(item_id)

    metrics = {f'precision@{k}': [] for k in k_values}
    metrics.update({f'recall@{k}': [] for k in k_values})
    metrics.update({f'NDCG@{k}': [] for k in k_values})

    evaluator = RecommenderEvaluator()

    for user_id in test_user_items:
        known_items = train_user_items.get(user_id, set())
        relevant_items = test_user_items[user_id]

        max_k = max(k_values)
        recommendations = model.get_user_recommendations(
            user_id, n_recommendations=max_k, known_items=known_items)
        recommended_items = [item_id for item_id, _ in recommendations]

        for k in k_values:
            precision = evaluator.precision_at_k(recommended_items, relevant_items, k)
            recall = evaluator.recall_at_k(recommended_items, relevant_items, k)
            ndcg = evaluator.ndcg_at_k(recommended_items, relevant_items, k)

            metrics[f'precision@{k}'].append(precision)
            metrics[f'recall@{k}'].append(recall)
            metrics[f'NDCG@{k}'].append(ndcg)

    avg_metrics = {}
    for metric_name, values in metrics.items():
        avg_metrics[metric_name] = np.mean(values) if values else 0.0

    return avg_metrics


def hyperparameter_search(train_data: List[Tuple], val_data: List[Tuple]) -> Dict:
    """
    perform basic hyperparameter search.
    Returns:
        best hyperparameters and their validation performance
    """
    print("\nperforming hyper param comparison")

    param_grid = {
        'n_factors': [20, 50, 100],
        'learning_rate': [0.005, 0.01, 0.02],
        'reg_lambda': [0.001, 0.01, 0.1]
    }

    results = []

    best_params = {
        'n_factors': param_grid['n_factors'][0],
        'learning_rate': param_grid['learning_rate'][0],
        'reg_lambda': param_grid['reg_lambda'][0]
    }

    initial_model = MatrixFactorization(
        n_factors=best_params['n_factors'],
        learning_rate=best_params['learning_rate'],
        reg_lambda=best_params['reg_lambda'],
        n_epochs=50,
        verbose=False
    )
    initial_model.fit(train_data, val_data)
    best_score = initial_model.val_losses[-1]

    for n_factors in param_grid['n_factors']:
        for lr in param_grid['learning_rate']:
            for reg in param_grid['reg_lambda']:
                print(f"testing for the next params: factors={n_factors}, lr={lr}, reg={reg}")

                model = MatrixFactorization(
                    n_factors=n_factors,
                    learning_rate=lr,
                    reg_lambda=reg,
                    n_epochs=50,
                    verbose=False
                )

                model.fit(train_data, val_data)
                val_score = model.val_losses[-1]

                results.append({
                    'n_factors': n_factors,
                    'learning_rate': lr,
                    'reg_lambda': reg,
                    'val_rmse': val_score
                })

                if val_score < best_score:
                    best_score = val_score
                    best_params = {
                        'n_factors': n_factors,
                        'learning_rate': lr,
                        'reg_lambda': reg
                    }

    print(f"\nbest params: {best_params}")
    print(f"best val RMSE: {best_score:.4f}")

    return best_params, results


def run_baseline_experiment(use_best_params: bool = False, use_bigger_dataset: bool = False):
    """run complete baseline experiment"""
    filepath = "ratings.csv" if not use_bigger_dataset else "ratings1M.csv"
    data = load_movielens_data(sample_frac=0.3, filepath=filepath)

    temp_data, test_data_df = train_test_split(data, test_size=0.2, random_state=42)
    train_data_df, val_data_df = train_test_split(temp_data, test_size=0.25, random_state=42)

    train_data = [(row['user_id'], row['item_id'], row['rating']) for _, row in train_data_df.iterrows()]
    val_data = [(row['user_id'], row['item_id'], row['rating']) for _, row in val_data_df.iterrows()]
    test_data = [(row['user_id'], row['item_id'], row['rating']) for _, row in test_data_df.iterrows()]

    if use_best_params:
        print("\nusing the best params")
        best_params = {
            'n_factors': 50,
            'learning_rate': 0.005,
            'reg_lambda': 0.1
        }
        search_results = []
    else:
        best_params, search_results = hyperparameter_search(train_data, val_data)

    final_model = MatrixFactorization(
        n_factors=best_params['n_factors'],
        learning_rate=best_params['learning_rate'],
        reg_lambda=best_params['reg_lambda'],
        n_epochs=100,
        verbose=True
    )

    start_time = time.time()
    final_model.fit(train_data, val_data)
    training_time = time.time() - start_time

    test_predictions = final_model.predict_batch(test_data)
    test_ratings = np.array([rating for _, _, rating in test_data])
    rating_metrics = RecommenderEvaluator.compute_rating_metrics(test_ratings, test_predictions)

    ranking_metrics = evaluate_ranking_metrics(final_model, test_data, train_data)

    print(f"\nbest hyper params:")
    for param, value in best_params.items():
        print(f"  {param}: {value}")

    print(f"\nrating prediction metrics:")
    for metric, value in rating_metrics.items():
        print(f"  {metric}: {value:.4f}")

    print(f"\nranking metrics:")
    for metric, value in ranking_metrics.items():
        print(f"  {metric}: {value:.4f}")

    if not use_best_params:
        plt.figure(figsize=(12, 4))

        plt.subplot(1, 2, 1)
        epochs = np.arange(0, len(final_model.train_losses)) * 10
        plt.plot(epochs, final_model.train_losses, label='Training RMSE', marker='o')
        plt.plot(epochs, final_model.val_losses, label='Validation RMSE', marker='s')
        plt.xlabel('Epoch')
        plt.ylabel('RMSE')
        plt.title('Training Progress')
        plt.legend()
        plt.grid(True, alpha=0.3)

        plt.subplot(1, 2, 2)
        search_df = pd.DataFrame(search_results)
        pivot_data = search_df.pivot_table(values='val_rmse',
                                           index='learning_rate',
                                           columns='n_factors',
                                           aggfunc='min')

        plt.imshow(pivot_data.values, cmap='viridis', aspect='auto')
        plt.colorbar(label='Validation RMSE')
        plt.xticks(range(len(pivot_data.columns)), pivot_data.columns)
        plt.yticks(range(len(pivot_data.index)), [f"{x:.3f}" for x in pivot_data.index])
        plt.xlabel('Number of Factors')
        plt.ylabel('Learning Rate')
        plt.title('hyperparameter Search Results')

        plt.tight_layout()
        plt.show()
    else:
        plt.figure(figsize=(6, 4))
        epochs = np.arange(0, len(final_model.train_losses)) * 10
        plt.plot(epochs, final_model.train_losses, label='Training RMSE', marker='o')
        plt.plot(epochs, final_model.val_losses, label='Validation RMSE', marker='s')
        plt.xlabel('Epoch')
        plt.ylabel('RMSE')
        plt.title('Training Progress')
        plt.legend()
        plt.grid(True, alpha=0.3)
        plt.tight_layout()
        plt.show()

    return final_model, rating_metrics, ranking_metrics, best_params


def analyze_model_properties(model: MatrixFactorization):
    """analyze properties of the trained model"""
    user_factor_norms = np.linalg.norm(model.user_factors, axis=1)
    item_factor_norms = np.linalg.norm(model.item_factors, axis=1)

    print(f"user factor statistics:")
    print(f"mean norm: {np.mean(user_factor_norms):.4f}")
    print(f"std norm: {np.std(user_factor_norms):.4f}")
    print(f"min/max norm: {np.min(user_factor_norms):.4f} / {np.max(user_factor_norms):.4f}")

    print(f"\nitem factor statistics:")
    print(f"mean norm: {np.mean(item_factor_norms):.4f}")
    print(f"std norm: {np.std(item_factor_norms):.4f}")
    print(f"min/max norm: {np.min(item_factor_norms):.4f} / {np.max(item_factor_norms):.4f}")

    print(f"\nbias statistics:")
    print(f"global bias: {model.global_bias:.4f}")
    print(f"user bias range: {np.min(model.user_bias):.4f} to {np.max(model.user_bias):.4f}")
    print(f"item bias range: {np.min(model.item_bias):.4f} to {np.max(model.item_bias):.4f}")

    plt.figure(figsize=(15, 4))
    plt.subplot(1, 3, 1)
    plt.hist(user_factor_norms, bins=30, alpha=0.7, color='blue')
    plt.xlabel('user factor norm')
    plt.ylabel('frequency')
    plt.title('distribution of user factor norms')
    plt.grid(True, alpha=0.3)

    plt.subplot(1, 3, 2)
    plt.hist(item_factor_norms, bins=30, alpha=0.7, color='red')
    plt.xlabel('item factor norm')
    plt.ylabel('frequency')
    plt.title('distribution of item factor norms')
    plt.grid(True, alpha=0.3)

    plt.subplot(1, 3, 3)
    plt.hist(model.user_bias, bins=30, alpha=0.7, color='green', label='User Bias')
    plt.hist(model.item_bias, bins=30, alpha=0.7, color='orange', label='Item Bias')
    plt.xlabel('bias value')
    plt.ylabel('frequency')
    plt.title('distribution of bias terms')
    plt.legend()
    plt.grid(True, alpha=0.3)

    plt.tight_layout()
    plt.show()


def main(use_best_params: bool = False, use_bigger_dataset: bool = False):
    np.random.seed(42)

    baseline_model, rating_metrics, ranking_metrics, best_params = run_baseline_experiment(use_best_params, use_bigger_dataset)

    analyze_model_properties(baseline_model)

    for metric, value in rating_metrics.items():
        print(f"  {metric}: {value:.4f}")

    return baseline_model, rating_metrics, ranking_metrics


if __name__ == "__main__":
    import argparse

    parser = argparse.ArgumentParser(description='Matrix Factorization Recommender')
    parser.add_argument('--use-best-params', action='store_true',
                        help='Use best known hyperparameters instead of searching')
    parser.add_argument('--bigger_dataset', action='store_true', 
                        help='Use the 1 Million movielens dataset instead of the 100k dataset')
    args = parser.parse_args()
<<<<<<< HEAD
    print("Usage: python matrix_factorization_model.py [--use-best-params] [--bigger_dataset]")
    print(f"Running with best params: {args.use_best_params}, bigger dataset: {args.bigger_dataset}")
    main(use_best_params=args.use_best_params, use_bigger_dataset=args.bigger_dataset)
=======

    main(use_best_params=True)
>>>>>>> e56754a7
<|MERGE_RESOLUTION|>--- conflicted
+++ resolved
@@ -636,11 +636,6 @@
     parser.add_argument('--bigger_dataset', action='store_true', 
                         help='Use the 1 Million movielens dataset instead of the 100k dataset')
     args = parser.parse_args()
-<<<<<<< HEAD
     print("Usage: python matrix_factorization_model.py [--use-best-params] [--bigger_dataset]")
     print(f"Running with best params: {args.use_best_params}, bigger dataset: {args.bigger_dataset}")
-    main(use_best_params=args.use_best_params, use_bigger_dataset=args.bigger_dataset)
-=======
-
-    main(use_best_params=True)
->>>>>>> e56754a7
+    main(use_best_params=args.use_best_params, use_bigger_dataset=args.bigger_dataset)